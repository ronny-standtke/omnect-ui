mod api;
mod certificate;
mod common;
mod keycloak_client;
mod middleware;
mod omnect_device_service_client;
mod socket_client;

<<<<<<< HEAD
use crate::{api::Api, certificate::create_module_certificate};
use actix_cors::Cors;
=======
use crate::{
    api::Api, certificate::create_module_certificate,
    omnect_device_service_client::OmnectDeviceServiceClient,
};
>>>>>>> 7314506e
use actix_files::Files;
use actix_multipart::form::MultipartFormConfig;
use actix_server::ServerHandle;
use actix_session::{
    SessionMiddleware,
    config::{BrowserSession, CookieContentSecurity},
    storage::CookieSessionStore,
};
use actix_web::{
    App, HttpServer,
    cookie::{Key, SameSite},
    web::{self, Data},
};
use anyhow::Result;
use common::{centrifugo_config, config_path};
use env_logger::{Builder, Env, Target};
<<<<<<< HEAD
use log::{debug, error, info};
=======
use keycloak_client::KeycloakProvider;
use log::{debug, info};
>>>>>>> 7314506e
use rustls::crypto::{CryptoProvider, ring::default_provider};
use std::{fs, io::Write, sync::Arc};
use tokio::{
    process::{Child, Command},
    signal::unix::{SignalKind, signal},
    sync::{RwLock, broadcast},
    task::AbortHandle,
};

const UPLOAD_LIMIT_BYTES: usize = 250 * 1024 * 1024;
const MEMORY_LIMIT_BYTES: usize = 10 * 1024 * 1024;

// Global server restart signal
static SERVER_RESTART_TX: std::sync::OnceLock<broadcast::Sender<()>> = std::sync::OnceLock::new();

// Global rollback timer handle
static ROLLBACK_TIMER: std::sync::OnceLock<Arc<RwLock<Option<AbortHandle>>>> =
    std::sync::OnceLock::new();

pub fn trigger_server_restart() {
    if let Some(tx) = SERVER_RESTART_TX.get() {
        let _ = tx.send(());
    }
}

pub async fn cancel_rollback_timer() {
    if let Some(timer_handle) = ROLLBACK_TIMER.get() {
        if let Some(handle) = timer_handle.write().await.take() {
            handle.abort();
            info!("Rollback timer cancelled - network change confirmed");
        }
    }
}

pub async fn set_rollback_timer(handle: AbortHandle) {
    if let Some(timer_handle) = ROLLBACK_TIMER.get() {
        *timer_handle.write().await = Some(handle);
    }
}

#[actix_web::main]
async fn main() {
    log_panics::init();

    let mut builder = if cfg!(debug_assertions) {
        Builder::from_env(Env::default().default_filter_or("debug"))
    } else {
        Builder::from_env(Env::default().default_filter_or("info"))
    };

    builder.format(|f, record| match record.level() {
        log::Level::Error => {
            eprintln!("{}", record.args());
            Ok(())
        }
        _ => {
            writeln!(f, "{}", record.args())
        }
    });

    builder.target(Target::Stdout).init();

    info!(
        "module version: {} ({})",
        env!("CARGO_PKG_VERSION"),
        env!("GIT_SHORT_REV")
    );

    create_module_certificate(None)
        .await
        .expect("failed to create module certificate");

    // Create restart signal channel
    let (restart_tx, mut restart_rx) = broadcast::channel(1);
    SERVER_RESTART_TX
        .set(restart_tx)
        .expect("Failed to set restart channel");

    // Initialize rollback timer handle
    ROLLBACK_TIMER
        .set(Arc::new(RwLock::new(None)))
        .expect("Failed to set rollback timer");

    let mut sigterm = signal(SignalKind::terminate()).expect("Failed to install SIGTERM handler");

    CryptoProvider::install_default(default_provider()).expect("failed to install crypto provider");

    loop {
        let mut centrifugo = run_centrifugo();
        let (server_handle, server_task) = run_server().await;

        tokio::select! {
            _ = tokio::signal::ctrl_c() => {
                debug!("ctrl-c");
                server_handle.stop(true).await;
                break;
            },
            _ = sigterm.recv() => {
                debug!("SIGTERM received");
                server_handle.stop(true).await;
                break;
            },
            _ = restart_rx.recv() => {
                debug!("Server restart requested");
                server_handle.stop(true).await;
                centrifugo.kill().await.expect("kill centrifugo failed");
                info!("Server stopped, restarting...");
            },
            result = server_task => {
                match result {
                    Ok(_) => debug!("server stopped normally"),
                    Err(e) => debug!("server stopped with error: {e}"),
                }
                centrifugo.kill().await.expect("kill centrifugo failed");
                debug!("centrifugo killed");
                break;
            },
            _ = centrifugo.wait() => {
                debug!("centrifugo stopped");
                server_handle.stop(true).await;
                debug!("server stopped");
                break;
            }
        }
    }

    debug!("good bye");
}

async fn run_server() -> (
    ServerHandle,
    tokio::task::JoinHandle<Result<(), std::io::Error>>,
) {
    let Ok(true) = fs::exists("/data") else {
        panic!("data dir /data is missing");
    };

    if !fs::exists(config_path!()).is_ok_and(|ok| ok) {
        fs::create_dir_all(config_path!()).expect("failed to create config directory");
    };

    common::create_frontend_config_file().expect("failed to create frontend config file");

    type UiApi = Api<OmnectDeviceServiceClient, KeycloakProvider>;

    let api = UiApi::new(
        OmnectDeviceServiceClient::new(true)
            .await
            .expect("failed to create client to device service"),
        Default::default(),
    )
    .await
    .expect("failed to create api");

    if let Err(e) = api.check_and_execute_pending_rollback().await {
        error!("Failed to check pending rollback: {e:#}");
    }

    let mut tls_certs = std::io::BufReader::new(
        std::fs::File::open(certificate::cert_path()).expect("read certs_file"),
    );
    let mut tls_key = std::io::BufReader::new(
        std::fs::File::open(certificate::key_path()).expect("read key_file"),
    );

    let tls_certs = rustls_pemfile::certs(&mut tls_certs)
        .collect::<Result<Vec<_>, _>>()
        .expect("failed to parse cert pem");

    // set up TLS config options
    let tls_config = match rustls_pemfile::read_one(&mut tls_key)
        .expect("cannot read key pem file")
        .expect("nothing found in key pem file")
    {
        rustls_pemfile::Item::Pkcs1Key(key) => rustls::ServerConfig::builder()
            .with_no_client_auth()
            .with_single_cert(tls_certs, rustls::pki_types::PrivateKeyDer::Pkcs1(key))
            .expect("invalid tls config"),
        rustls_pemfile::Item::Pkcs8Key(key) => rustls::ServerConfig::builder()
            .with_no_client_auth()
            .with_single_cert(tls_certs, rustls::pki_types::PrivateKeyDer::Pkcs8(key))
            .expect("invalid tls config"),
        _ => panic!("unexpected item found in key pem file"),
    };

    let ui_port = std::env::var("UI_PORT")
        .expect("UI_PORT missing")
        .parse::<u64>()
        .expect("UI_PORT format");

    let session_key = Key::generate();

    let server = HttpServer::new(move || {
        App::new()
            .wrap(
                Cors::default()
                    .allow_any_origin()
                    .allow_any_header()
                    .allowed_methods(vec!["GET"])
                    .supports_credentials()
                    .max_age(3600),
            )
            .wrap(
                SessionMiddleware::builder(CookieSessionStore::default(), session_key.clone())
                    .cookie_name(String::from("omnect-ui-session"))
                    .cookie_secure(true)
                    .session_lifecycle(BrowserSession::default())
                    .cookie_same_site(SameSite::Strict)
                    .cookie_content_security(CookieContentSecurity::Private)
                    .cookie_http_only(true)
                    .build(),
            )
            .app_data(
                MultipartFormConfig::default()
                    .total_limit(UPLOAD_LIMIT_BYTES)
                    .memory_limit(MEMORY_LIMIT_BYTES),
            )
            .app_data(Data::new(api.clone()))
            .route("/", web::get().to(UiApi::index))
            .route("/config.js", web::get().to(UiApi::config))
            .route(
                "/factory-reset",
                web::post()
                    .to(UiApi::factory_reset)
                    .wrap(middleware::AuthMw),
            )
            .route(
                "/reboot",
                web::post().to(UiApi::reboot).wrap(middleware::AuthMw),
            )
            .route(
                "/reload-network",
                web::post()
                    .to(UiApi::reload_network)
                    .wrap(middleware::AuthMw),
            )
            .route(
                "/update/file",
                web::post().to(UiApi::save_file).wrap(middleware::AuthMw),
            )
            .route(
                "/update/load",
                web::post().to(UiApi::load_update).wrap(middleware::AuthMw),
            )
            .route(
                "/update/run",
                web::post().to(UiApi::run_update).wrap(middleware::AuthMw),
            )
            .route(
                "/token/login",
                web::post().to(UiApi::token).wrap(middleware::AuthMw),
            )
            .route(
                "/token/refresh",
                web::get().to(UiApi::token).wrap(middleware::AuthMw),
            )
            .route(
                "/token/validate",
                web::post().to(UiApi::validate_portal_token),
            )
            .route(
                "/require-set-password",
                web::get().to(UiApi::require_set_password),
            )
<<<<<<< HEAD
            .route("/set-password", web::post().to(Api::set_password))
            .route("/update-password", web::post().to(Api::update_password))
            .route("/version", web::get().to(Api::version))
            .route("/logout", web::post().to(Api::logout))
            .route("/healthcheck", web::get().to(Api::healthcheck))
            .route("/network", web::post().to(Api::set_network))
=======
            .route("/set-password", web::post().to(UiApi::set_password))
            .route("/update-password", web::post().to(UiApi::update_password))
            .route("/version", web::get().to(UiApi::version))
            .route("/logout", web::post().to(UiApi::logout))
            .route("/healthcheck", web::get().to(UiApi::healthcheck))
>>>>>>> 7314506e
            .service(Files::new(
                "/static",
                std::fs::canonicalize("static").expect("static folder not found"),
            ))
            .default_service(web::route().to(UiApi::index))
    })
    .bind_rustls_0_23(format!("0.0.0.0:{ui_port}"), tls_config)
    .expect("bind_rustls")
    .disable_signals()
    .run();

    (server.handle(), tokio::spawn(server))
}

fn run_centrifugo() -> Child {
    let centrifugo =
        Command::new(std::fs::canonicalize("centrifugo").expect("centrifugo not found"))
            .arg("-c")
            .arg("/centrifugo_config.json")
            .envs(vec![
                (
                    "CENTRIFUGO_HTTP_SERVER_TLS_CERT_PEM",
                    certificate::cert_path(),
                ),
                (
                    "CENTRIFUGO_HTTP_SERVER_TLS_KEY_PEM",
                    certificate::key_path(),
                ),
                ("CENTRIFUGO_HTTP_SERVER_PORT", centrifugo_config().port),
                (
                    "CENTRIFUGO_CLIENT_TOKEN_HMAC_SECRET_KEY",
                    centrifugo_config().client_token,
                ),
                ("CENTRIFUGO_HTTP_API_KEY", centrifugo_config().api_key),
            ])
            .spawn()
            .expect("Failed to spawn child process");

    info!(
        "centrifugo pid: {}",
        centrifugo.id().expect("centrifugo pid")
    );

    centrifugo
}<|MERGE_RESOLUTION|>--- conflicted
+++ resolved
@@ -4,17 +4,16 @@
 mod keycloak_client;
 mod middleware;
 mod omnect_device_service_client;
+mod server_control;
 mod socket_client;
-
-<<<<<<< HEAD
-use crate::{api::Api, certificate::create_module_certificate};
+use crate::{
+    api::Api,
+    certificate::create_module_certificate,
+    keycloak_client::KeycloakProvider,
+    omnect_device_service_client::OmnectDeviceServiceClient,
+    server_control::{set_rollback_timer_handle, set_server_restart_tx},
+};
 use actix_cors::Cors;
-=======
-use crate::{
-    api::Api, certificate::create_module_certificate,
-    omnect_device_service_client::OmnectDeviceServiceClient,
-};
->>>>>>> 7314506e
 use actix_files::Files;
 use actix_multipart::form::MultipartFormConfig;
 use actix_server::ServerHandle;
@@ -31,51 +30,17 @@
 use anyhow::Result;
 use common::{centrifugo_config, config_path};
 use env_logger::{Builder, Env, Target};
-<<<<<<< HEAD
 use log::{debug, error, info};
-=======
-use keycloak_client::KeycloakProvider;
-use log::{debug, info};
->>>>>>> 7314506e
 use rustls::crypto::{CryptoProvider, ring::default_provider};
 use std::{fs, io::Write, sync::Arc};
 use tokio::{
     process::{Child, Command},
     signal::unix::{SignalKind, signal},
     sync::{RwLock, broadcast},
-    task::AbortHandle,
 };
 
 const UPLOAD_LIMIT_BYTES: usize = 250 * 1024 * 1024;
 const MEMORY_LIMIT_BYTES: usize = 10 * 1024 * 1024;
-
-// Global server restart signal
-static SERVER_RESTART_TX: std::sync::OnceLock<broadcast::Sender<()>> = std::sync::OnceLock::new();
-
-// Global rollback timer handle
-static ROLLBACK_TIMER: std::sync::OnceLock<Arc<RwLock<Option<AbortHandle>>>> =
-    std::sync::OnceLock::new();
-
-pub fn trigger_server_restart() {
-    if let Some(tx) = SERVER_RESTART_TX.get() {
-        let _ = tx.send(());
-    }
-}
-
-pub async fn cancel_rollback_timer() {
-    if let Some(timer_handle) = ROLLBACK_TIMER.get() {
-        if let Some(handle) = timer_handle.write().await.take() {
-            handle.abort();
-            info!("Rollback timer cancelled - network change confirmed");
-        }
-    }
-}
-
-pub async fn set_rollback_timer(handle: AbortHandle) {
-    if let Some(timer_handle) = ROLLBACK_TIMER.get() {
-        *timer_handle.write().await = Some(handle);
-    }
-}
 
 #[actix_web::main]
 async fn main() {
@@ -111,14 +76,10 @@
 
     // Create restart signal channel
     let (restart_tx, mut restart_rx) = broadcast::channel(1);
-    SERVER_RESTART_TX
-        .set(restart_tx)
-        .expect("Failed to set restart channel");
+    set_server_restart_tx(restart_tx).expect("Failed to set restart channel");
 
     // Initialize rollback timer handle
-    ROLLBACK_TIMER
-        .set(Arc::new(RwLock::new(None)))
-        .expect("Failed to set rollback timer");
+    set_rollback_timer_handle(Arc::new(RwLock::new(None))).expect("Failed to set rollback timer");
 
     let mut sigterm = signal(SignalKind::terminate()).expect("Failed to install SIGTERM handler");
 
@@ -301,20 +262,12 @@
                 "/require-set-password",
                 web::get().to(UiApi::require_set_password),
             )
-<<<<<<< HEAD
-            .route("/set-password", web::post().to(Api::set_password))
-            .route("/update-password", web::post().to(Api::update_password))
-            .route("/version", web::get().to(Api::version))
-            .route("/logout", web::post().to(Api::logout))
-            .route("/healthcheck", web::get().to(Api::healthcheck))
-            .route("/network", web::post().to(Api::set_network))
-=======
             .route("/set-password", web::post().to(UiApi::set_password))
             .route("/update-password", web::post().to(UiApi::update_password))
             .route("/version", web::get().to(UiApi::version))
             .route("/logout", web::post().to(UiApi::logout))
             .route("/healthcheck", web::get().to(UiApi::healthcheck))
->>>>>>> 7314506e
+            .route("/network", web::post().to(UiApi::set_network))
             .service(Files::new(
                 "/static",
                 std::fs::canonicalize("static").expect("static folder not found"),
