--- conflicted
+++ resolved
@@ -7,11 +7,7 @@
 name = "omnect-ui"
 readme = "README.md"
 repository = "git@github.com:omnect/omnect-ui.git"
-<<<<<<< HEAD
-version = "0.16.0"
-=======
-version = "1.0.0"
->>>>>>> be2e4b2f
+version = "1.1.0"
 build = "src/build.rs"
 
 [dependencies]
